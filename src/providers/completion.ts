--- conflicted
+++ resolved
@@ -175,23 +175,13 @@
         let suggestions: vscode.CompletionItem[] = []
         if (result) {
             if (type === 'input' || type === 'import' || type === 'subimport') {
-<<<<<<< HEAD
-                const editor = vscode.window.activeTextEditor
-                // Make sure to pass the args always in the same order [type, filename, command, typedFolder, importFromDir]
-                if (editor) {
-                    payload = [type, args.document.fileName, result[1], ...result.slice(2).reverse()]
-                }
+                payload = [type, args.document.fileName, result[1], ...result.slice(2).reverse()]
             } else if (type === 'reference' || type === 'citation') {
                 payload = args
             } else if (type === 'environment') {
                 payload = {document: args.document, position: args.position}
-=======
-                payload = [type, args.document.fileName, result[1], ...result.slice(2).reverse()]
-            } else if (type === 'reference' || type === 'citation') {
-                payload = args
             } else if (type === 'command') {
                 payload = args.document.languageId
->>>>>>> f0f7dcf2
             }
             suggestions = provider.provide(payload)
         }
