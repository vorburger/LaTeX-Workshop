import * as vscode from 'vscode'
import * as fs from 'fs-extra'
import {latexParser} from 'latex-utensils'
import * as path from 'path'
import * as stripJsonComments from 'strip-json-comments'
import * as utils from '../utils'
import {TextDocumentLike} from '../components/textdocumentlike'
import {Extension} from '../main'
import {tokenizer, onAPackage} from './tokenizer'
import {ReferenceEntry} from './completer/reference'

type TexMathEnv = { texString: string, range: vscode.Range, envname: string }

export class HoverProvider implements vscode.HoverProvider {
    extension: Extension
    jaxInitialized = false
    color
    mj

    constructor(extension: Extension) {
        this.extension = extension
        import('mathjax-node').then(mj => {
            this.mj = mj
            mj.config({
                MathJax: {
                    jax: ['input/TeX', 'output/SVG'],
                    extensions: ['tex2jax.js', 'MathZoom.js'],
                    showMathMenu: false,
                    showProcessingMessages: false,
                    messageStyle: 'none',
                    SVG: {
                        useGlobalCache: false
                    },
                    TeX: {
                        extensions: ['AMSmath.js', 'AMSsymbols.js', 'autoload-all.js', 'color.js', 'noUndefined.js']
                    }
                }
            })
            mj.start()
            this.jaxInitialized = true
        })
    }

    public provideHover(document: vscode.TextDocument, position: vscode.Position, _token: vscode.CancellationToken): Thenable<vscode.Hover> {
        this.getColor()
        return new Promise( async (resolve, _reject) => {
            const configuration = vscode.workspace.getConfiguration('latex-workshop')
            const hov = configuration.get('hover.preview.enabled') as boolean
            const hovReference = configuration.get('hover.ref.enabled') as boolean
            const hovCitation = configuration.get('hover.citation.enabled') as boolean
            const hovCommand = configuration.get('hover.command.enabled') as boolean
            if (hov) {
                const tex = this.findHoverOnTex(document, position)
                if (tex) {
                    const newCommands = await this.findNewCommand(document.getText())
                    this.provideHoverOnTex(document, tex, newCommands)
                        .then(hover => resolve(hover))
                    return
                }
            }
            const token = tokenizer(document, position)
            if (!token) {
                resolve()
                return
            }
            // Test if we are on a command
            if (token.charAt(0) === '\\') {
                if (!hovCommand) {
                    resolve()
                    return
                }
                this.provideHoverOnCommand(token).then(hover => resolve(hover))
                return
            }
            if (onAPackage(document, position, token)) {
                const pkg = encodeURIComponent(JSON.stringify(token))
                const md = `Package **${token}** \n\n`
                const mdLink = new vscode.MarkdownString(`[View documentation](command:latex-workshop.texdoc?${pkg})`)
                mdLink.isTrusted = true
                resolve(new vscode.Hover([md, mdLink]))
                return
            }
            if (hovReference && token in this.extension.completer.reference.referenceData) {
                const refData = this.extension.completer.reference.referenceData[token]
                this.provideHoverOnRef(document, position, refData, token)
                .then( hover => resolve(hover))
                return
            }
            if (hovCitation && token in this.extension.completer.citation.citationData) {
                const range = document.getWordRangeAtPosition(position, /\{.*?\}/)
                resolve(new vscode.Hover(
                    this.extension.completer.citation.citationData[token].text,
                    range
                ))
                return
            }
            if (hovCitation && token in this.extension.completer.citation.theBibliographyData) {
                const range = document.getWordRangeAtPosition(position, /\{.*?\}/)
                resolve(new vscode.Hover(
                    this.extension.completer.citation.theBibliographyData[token].text,
                    range
                ))
                return
            }
            resolve()
        })
    }

    private async findNewCommand(content: string) {
        const configuration = vscode.workspace.getConfiguration('latex-workshop')
        let commandsString = ''
        const newCommandFile = configuration.get('hover.preview.newcommand.newcommandFile') as string
        if (newCommandFile !== '') {
            if (path.isAbsolute(newCommandFile)) {
                if (fs.existsSync(newCommandFile)) {
                    commandsString = fs.readFileSync(newCommandFile, {encoding: 'utf8'})
                }
            } else {
                if (this.extension.manager.rootFile === undefined) {
                    await this.extension.manager.findRoot()
                }
                const rootDir = this.extension.manager.rootDir
                const newCommandFileAbs = path.join(rootDir, newCommandFile)
                if (fs.existsSync(newCommandFileAbs)) {
                    commandsString = fs.readFileSync(newCommandFileAbs, {encoding: 'utf8'})
                }
            }
        }
        commandsString = commandsString.replace(/^\s*$/gm, '')
        if (!configuration.get('hover.preview.newcommand.parseTeXFile.enabled') as boolean) {
            return commandsString
        }
<<<<<<< HEAD
        const regex = /(\\(?:(?:(?:(?:re)?new|provide)command|DeclareMathOperator)(\*)?{\\[a-zA-Z]+}(?:\[[^[\]{}]*\])*{.*})|\\(?:def\\[a-zA-Z]+(?:#[0-9])*{.*}))/gm
        const commands: string[] = []
        const noCommentContent = content.replace(/([^\\]|^)%.*$/gm, '$1') // Strip comments
        let result
        do {
            result = regex.exec(noCommentContent)
            if (result) {
                let command = result[1]
                if (result[2]) {
                    command = command.replace(/\*/, '')
=======
        let commands: string[] = []
        try {
            const ast = latexParser.parsePreamble(content)
            const regex = /((re)?new|provide)command(\\*)?|DeclareMathOperator(\\*)?/
            for (const node of ast.content) {
                if (latexParser.isCommand(node) && node.name.match(regex)) {
                    const s = latexParser.stringify(node)
                    commands.push(s)
>>>>>>> 9b7af52c
                }
            }
        } catch (e) {
            commands = []
            const regex = /(\\(?:(?:(?:(?:re)?new|provide)command|DeclareMathOperator)(\*)?{\\[a-zA-Z]+}(?:\[[^\[\]\{\}]*\])*{.*})|\\(?:def\\[a-zA-Z]+(?:#[0-9])*{.*}))/gm
            const noCommentContent = content.replace(/([^\\]|^)%.*$/gm, '$1') // Strip comments
            let result
            do {
                result = regex.exec(noCommentContent)
                if (result) {
                    let command = result[1]
                    if (result[2]) {
                        command = command.replace(/\*/, '')
                    }
                    commands.push(command)
                }
            } while (result)
        }
        return commandsString + '\n' + commands.join('')
    }

    private async provideHoverOnCommand(token: string): Promise<vscode.Hover | undefined> {
        const signatures: string[] = []
        const pkgs: string[] = []
        const tokenWithoutSlash = token.substring(1)
        Object.keys(this.extension.completer.command.allCommands).forEach( key => {
            if (key.startsWith(tokenWithoutSlash) && ((key.length === tokenWithoutSlash.length) || (key.charAt(tokenWithoutSlash.length) === '[') || (key.charAt(tokenWithoutSlash.length) === '{'))) {
                const command = this.extension.completer.command.allCommands[key]
                if (command.documentation === undefined) {
                    return
                }
                const doc = command.documentation as string
                const packageName = command.packageName
                if (packageName && (pkgs.indexOf(packageName) === -1)) {
                    pkgs.push(packageName)
                }
                signatures.push(doc)
            }
        })
        let pkgLink = ''
        if (pkgs.length > 0) {
            pkgLink = '\n\nView documentation for package(s) '
            pkgs.forEach(p => {
                const pkg = encodeURIComponent(JSON.stringify(p))
                pkgLink += `[${p}](command:latex-workshop.texdoc?${pkg}),`
            })
            pkgLink = pkgLink.substr(0, pkgLink.lastIndexOf(',')) + '.'
        }
        if (signatures.length > 0) {
            const mdLink = new vscode.MarkdownString(signatures.join('  \n')) // We need two spaces to ensure md newline
            mdLink.appendMarkdown(pkgLink)
            mdLink.isTrusted = true
            return new vscode.Hover(mdLink)
        }
        return undefined
    }

    addDummyCodeBlock(md: string): string {
        // We need a dummy code block in hover to make the width of hover larger.
        const dummyCodeBlock = '```\n```'
        return dummyCodeBlock + '\n' + md + '\n' + dummyCodeBlock
    }

    private async provideHoverOnTex(document: vscode.TextDocument, tex: TexMathEnv, newCommand: string): Promise<vscode.Hover> {
        const configuration = vscode.workspace.getConfiguration('latex-workshop')
        const scale = configuration.get('hover.preview.scale') as number
        let s = this.renderCursor(document, tex.range)
        s = this.mathjaxify(s, tex.envname)
        const data = await this.mj.typeset({
            math: newCommand + this.stripTeX(s),
            format: 'TeX',
            svgNode: true,
        })
        this.scaleSVG(data, scale)
        this.colorSVG(data)
        const xml = data.svgNode.outerHTML
        const md = this.svgToDataUrl(xml)
        return new vscode.Hover(new vscode.MarkdownString(this.addDummyCodeBlock(`![equation](${md})`)), tex.range )
    }

    private async provideHoverOnRef(document: vscode.TextDocument, position: vscode.Position, refData: ReferenceEntry, token: string): Promise<vscode.Hover> {
        const configuration = vscode.workspace.getConfiguration('latex-workshop')
        const line = refData.item.position.line
        const link = vscode.Uri.parse('command:latex-workshop.synctexto').with({ query: JSON.stringify([line, refData.file]) })
        const mdLink = new vscode.MarkdownString(`[View on pdf](${link})`)
        mdLink.isTrusted = true
        if (configuration.get('hover.preview.ref.enabled') as boolean) {
            const tex = this.findHoverOnRef(document, position, token, refData)
            if (tex) {
                const newCommands = await this.findNewCommand(document.getText())
                return this.provideHoverPreviewOnRef(tex, newCommands, refData)
            }
        }
        const md = '```latex\n' + refData.text + '\n```\n'
        const refRange = document.getWordRangeAtPosition(position, /\{.*?\}/)
        const refNumberMessage = this.refNumberMessage(refData)
        if (refNumberMessage !== undefined && configuration.get('hover.ref.numberAtLastCompilation.enabled') as boolean) {
            return new vscode.Hover([md, refNumberMessage, mdLink], refRange)
        }
        return new vscode.Hover([md, mdLink], refRange)
    }

    private async provideHoverPreviewOnRef(tex: TexMathEnv, newCommand: string, refData: ReferenceEntry): Promise<vscode.Hover> {
        const configuration = vscode.workspace.getConfiguration('latex-workshop')
        const scale = configuration.get('hover.preview.scale') as number

        let tag: string
        if (refData.item.atLastCompilation !== undefined && configuration.get('hover.ref.numberAtLastCompilation.enabled') as boolean) {
            tag = refData.item.atLastCompilation.refNumber
        } else {
            tag = refData.item.reference
        }
        const newTex = this.replaceLabelWithTag(tex.texString, refData.item.reference, tag)
        const s = this.mathjaxify(newTex, tex.envname, {stripLabel: false})
        const obj = { labels : {}, IDs: {}, startNumber: 0 }
        const data = await this.mj.typeset({
            width: 50,
            equationNumbers: 'AMS',
            math: newCommand + this.stripTeX(s),
            format: 'TeX',
            svgNode: true,
            state: {AMS: obj}
        })
        this.scaleSVG(data, scale)
        this.colorSVG(data)
        const xml = data.svgNode.outerHTML
        const md = this.svgToDataUrl(xml)
        const line = refData.item.position.line
        const link = vscode.Uri.parse('command:latex-workshop.synctexto').with({ query: JSON.stringify([line, refData.file]) })
        const mdLink = new vscode.MarkdownString(`[View on pdf](${link})`)
        mdLink.isTrusted = true
        return new vscode.Hover( [this.addDummyCodeBlock(`![equation](${md})`), mdLink], tex.range )
    }

    refNumberMessage(refData: ReferenceEntry): string | undefined {
        if (refData.item.atLastCompilation) {
            const refNum = refData.item.atLastCompilation.refNumber
            const refMessage = `numbered ${refNum} at last compilation`
            return refMessage
        }
        return undefined
    }

    replaceLabelWithTag(tex: string, refLabel?: string, tag?: string): string {
        let newTex = tex.replace(/\\label\{(.*?)\}/g, (_matchString, matchLabel, _offset, _s) => {
            if (refLabel) {
                if (refLabel === matchLabel) {
                    if (tag) {
                        return `\\tag{${tag}}`
                    } else {
                        return `\\tag{${matchLabel}}`
                    }
                }
                return '\\notag'
            } else {
                return `\\tag{${matchLabel}}`
            }
        })
        newTex = newTex.replace(/^$/g, '')
        // To work around a bug of \tag with multi-line environments,
        // we have to put \tag after the environments.
        // See https://github.com/mathjax/MathJax/issues/1020
        newTex = newTex.replace(/(\\tag\{.*?\})([\r\n\s]*)(\\begin\{(aligned|alignedat|gathered|split)\}[^]*?\\end\{\4\})/gm, '$3$2$1')
        newTex = newTex.replace(/^\\begin\{(\w+?)\}/, '\\begin{$1*}')
        newTex = newTex.replace(/\\end\{(\w+?)\}$/, '\\end{$1*}')
        return newTex
    }

    private scaleSVG(data: any, scale: number) {
        const svgelm = data.svgNode
        // w0[2] and h0[2] are units, i.e., pt, ex, em, ...
        const w0 = svgelm.getAttribute('width').match(/([.\d]+)(\w*)/)
        const h0 = svgelm.getAttribute('height').match(/([.\d]+)(\w*)/)
        const w = scale * Number(w0[1])
        const h = scale * Number(h0[1])
        svgelm.setAttribute('width', w + w0[2])
        svgelm.setAttribute('height', h + h0[2])
    }

    private svgToDataUrl(xml: string): string {
        const svg64 = Buffer.from(unescape(encodeURIComponent(xml))).toString('base64')
        const b64Start = 'data:image/svg+xml;base64,'
        return b64Start + svg64
    }

    private hexToRgb(hex) {
        const result = /^#?([a-f\d]{2})([a-f\d]{2})([a-f\d]{2})$/i.exec(hex)
        return result ? {
            r: parseInt(result[1], 16) / 255,
            g: parseInt(result[2], 16) / 255,
            b: parseInt(result[3], 16) / 255
        } : null
    }

    private colorSVG(data: any) {
        const svgelm = data.svgNode
        const g = svgelm.getElementsByTagName('g')[0]
        g.setAttribute('fill', this.color)
    }

    private stripTeX(tex: string): string {
        if (tex.startsWith('$$') && tex.endsWith('$$')) {
            tex = tex.slice(2, tex.length - 2)
        } else if (tex.startsWith('$') && tex.endsWith('$')) {
            tex = tex.slice(1, tex.length - 1)
        } else if (tex.startsWith('\\(') && tex.endsWith('\\)')) {
            tex = tex.slice(2, tex.length - 2)
        } else if (tex.startsWith('\\[') && tex.endsWith('\\]')) {
            tex = tex.slice(2, tex.length - 2)
        }
        return tex
    }

    private getColor() {
        const colorTheme = vscode.workspace.getConfiguration('workbench').get('colorTheme')
        for (const extension of vscode.extensions.all) {
            if (extension.packageJSON === undefined || extension.packageJSON.contributes === undefined || extension.packageJSON.contributes.themes === undefined) {
                continue
            }
            const candidateThemes = extension.packageJSON.contributes.themes.filter(themePkg => themePkg.label === colorTheme || themePkg.id === colorTheme)
            if (candidateThemes.length === 0) {
                continue
            }
            try {
                const themePath = path.resolve(extension.extensionPath, candidateThemes[0].path)
                let theme = JSON.parse(stripJsonComments(fs.readFileSync(themePath, 'utf8')))
                while (theme.include) {
                    const includedTheme = JSON.parse(stripJsonComments(fs.readFileSync(path.resolve(path.dirname(themePath), theme.include), 'utf8')))
                    theme.include = undefined
                    theme = {... theme, ...includedTheme}
                }
                const bgColor = this.hexToRgb(theme.colors['editor.background'])
                if (bgColor) {
                    // http://stackoverflow.com/a/3943023/112731
                    const r = bgColor.r <= 0.03928 ? bgColor.r / 12.92 : Math.pow((bgColor.r + 0.055) / 1.055, 2.4)
                    const g = bgColor.r <= 0.03928 ? bgColor.g / 12.92 : Math.pow((bgColor.g + 0.055) / 1.055, 2.4)
                    const b = bgColor.r <= 0.03928 ? bgColor.b / 12.92 : Math.pow((bgColor.b + 0.055) / 1.055, 2.4)
                    const L = 0.2126 * r + 0.7152 * g + 0.0722 * b
                    if (L > 0.179) {
                        this.color = '#000000'
                    } else {
                        this.color = '#ffffff'
                    }
                    return
                } else if (theme.type && theme.type === 'dark') {
                    this.color = '#ffffff'
                    return
                }
            } catch (e) {
                console.log('Error when JSON.parse theme files.')
                console.log(e.message)
            }
            const uiTheme = candidateThemes[0].uiTheme
            if (!uiTheme || uiTheme === 'vs') {
                this.color = '#000000'
                return
            } else {
                this.color = '#ffffff'
                return
            }
        }
        this.color = '#000000'
    }

    // Test whether cursor is in tex command strings
    // like \begin{...} \end{...} \xxxx{ \[ \] \( \) or \\
    private isCursorInTeXCommand(document: vscode.TextDocument): boolean {
        const editor = vscode.window.activeTextEditor
        if (!editor) {
            return false
        }
        const cursor = editor.selection.active
        const r = document.getWordRangeAtPosition(cursor, /\\(?:begin|end|label)\{.*?\}|\\[a-zA-Z]+\{?|\\[()[\]]|\\\\/)
        if (r && r.start.isBefore(cursor) && r.end.isAfter(cursor) ) {
            return true
        }
        return false
    }

    private renderCursor(document: vscode.TextDocument, range: vscode.Range): string {
        const editor = vscode.window.activeTextEditor
        const configuration = vscode.workspace.getConfiguration('latex-workshop')
        const conf = configuration.get('hover.preview.cursor.enabled') as boolean
        if (editor && conf && !this.isCursorInTeXCommand(document)) {
            const cursor = editor.selection.active
            const symbol = configuration.get('hover.preview.cursor.symbol') as string
            const color = configuration.get('hover.preview.cursor.color') as string
            let sym = `{\\color{${this.color}}${symbol}}`
            if (color !== 'auto') {
                sym = `{\\color{${color}}${symbol}}`
            }
            if (range.contains(cursor) && !range.start.isEqual(cursor) && !range.end.isEqual(cursor)) {
                return document.getText( new vscode.Range(range.start, cursor) ) + sym + document.getText( new vscode.Range(cursor, range.end))
            }
        }
        return document.getText(range)
    }

    private mathjaxify(tex: string, envname: string, opt = { stripLabel: true }): string {
        // remove TeX comments
        let s = tex.replace(/^\s*%.*\r?\n/mg, '')
        s = s.replace(/^((?:\\.|[^%])*).*$/mg, '$1')
        // remove \label{...}
        if (opt.stripLabel) {
            s = s.replace(/\\label\{.*?\}/g, '')
        }
        if (envname.match(/^(aligned|alignedat|array|Bmatrix|bmatrix|cases|CD|gathered|matrix|pmatrix|smallmatrix|split|subarray|Vmatrix|vmatrix)$/)) {
            s = '\\begin{equation}' + s + '\\end{equation}'
        }
        return s
    }

    private findHoverOnTex(document: vscode.TextDocument | TextDocumentLike, position: vscode.Position): TexMathEnv | undefined {
        const envBeginPat = /\\begin\{(align|align\*|alignat|alignat\*|aligned|alignedat|array|Bmatrix|bmatrix|cases|CD|eqnarray|eqnarray\*|equation|equation\*|gather|gather\*|gathered|matrix|multline|multline\*|pmatrix|smallmatrix|split|subarray|Vmatrix|vmatrix)\}/
        let r = document.getWordRangeAtPosition(position, envBeginPat)
        if (r) {
            const envname = this.getFirstRmemberedSubstring(document.getText(r), envBeginPat)
            return this.findHoverOnEnv(document, envname, r.start)
        }
        const parenBeginPat = /(\\\[|\\\(|\$\$)/
        r = document.getWordRangeAtPosition(position, parenBeginPat)
        if (r) {
            const paren = this.getFirstRmemberedSubstring(document.getText(r), parenBeginPat)
            return this.findHoverOnParen(document, paren, r.start)
        }
        return this.findHoverOnInline(document, position)
    }

    private findHoverOnRef(document: vscode.TextDocument, position: vscode.Position, token: string, refData: ReferenceEntry): TexMathEnv | undefined {
        const docOfRef = TextDocumentLike.load(refData.file)
        const envBeginPatMathMode = /\\begin\{(align|align\*|alignat|alignat\*|eqnarray|eqnarray\*|equation|equation\*|gather|gather\*)\}/
        const l = docOfRef.lineAt(refData.item.position.line).text
        const pat = new RegExp('\\\\label\\{' + utils.escapeRegExp(token) + '\\}')
        const m = l.match(pat)
        if (m && m.index !== undefined) {
            const labelPos = new vscode.Position(refData.item.position.line, m.index)
            const beginPos = this.findBeginPair(docOfRef, envBeginPatMathMode, labelPos)
            if (beginPos) {
                const t = this.findHoverOnTex(docOfRef, beginPos)
                if (t) {
                    const beginEndRange = t.range
                    const refRange = document.getWordRangeAtPosition(position, /\{.*?\}/)
                    if (refRange && beginEndRange.contains(labelPos)) {
                        t.range = refRange
                        return t
                    }
                }
            }
        }
        return undefined
    }

    private getFirstRmemberedSubstring(s: string, pat: RegExp): string {
        const m = s.match(pat)
        if (m && m[1]) {
            return m[1]
        }
        return 'never return here'
    }

    private removeComment(line: string): string {
        return line.replace(/^((?:\\.|[^%])*).*$/, '$1')
    }

    //  \begin{...}                \end{...}
    //             ^
    //             startPos1
    private findEndPair(document: vscode.TextDocument | TextDocumentLike, endPat: RegExp, startPos1: vscode.Position): vscode.Position | undefined {
        const currentLine = document.lineAt(startPos1).text.substring(startPos1.character)
        const l = this.removeComment(currentLine)
        let m = l.match(endPat)
        if (m && m.index !== undefined) {
            return new vscode.Position(startPos1.line, startPos1.character + m.index + m[0].length)
        }

        let lineNum = startPos1.line + 1
        while (lineNum <= document.lineCount) {
            m = this.removeComment(document.lineAt(lineNum).text).match(endPat)
            if (m && m.index !== undefined) {
                return new vscode.Position(lineNum, m.index + m[0].length)
            }
            lineNum += 1
        }
        return undefined
    }

    //  \begin{...}                \end{...}
    //  ^                          ^
    //  return pos                 endPos1
    private findBeginPair(document: vscode.TextDocument | TextDocumentLike, beginPat: RegExp, endPos1: vscode.Position, limit= 20): vscode.Position | undefined {
        const currentLine = document.lineAt(endPos1).text.substr(0, endPos1.character)
        let l = this.removeComment(currentLine)
        let m = l.match(beginPat)
        if (m && m.index !== undefined) {
            return new vscode.Position(endPos1.line, m.index)
        }
        let lineNum = endPos1.line - 1
        let i = 0
        while (lineNum >= 0 && i < limit) {
            l = document.lineAt(lineNum).text
            l = this.removeComment(l)
            m = l.match(beginPat)
            if (m && m.index !== undefined) {
                return new vscode.Position(lineNum, m.index)
            }
            lineNum -= 1
            i += 1
        }
        return undefined
    }

    //  \begin{...}                \end{...}
    //  ^
    //  startPos
    private findHoverOnEnv(document: vscode.TextDocument | TextDocumentLike, envname: string, startPos: vscode.Position): TexMathEnv | undefined {
        const pattern = new RegExp('\\\\end\\{' + utils.escapeRegExp(envname) + '\\}')
        const startPos1 = new vscode.Position(startPos.line, startPos.character + envname.length + '\\begin{}'.length)
        const endPos = this.findEndPair(document, pattern, startPos1)
        if ( endPos ) {
            const range = new vscode.Range(startPos, endPos)
            return {texString: document.getText(range), range, envname}
        }
        return undefined
    }

    //  \[                \]
    //  ^
    //  startPos
    private findHoverOnParen(document: vscode.TextDocument | TextDocumentLike, envname: string, startPos: vscode.Position): TexMathEnv | undefined {
        const pattern = envname === '\\[' ? /\\\]/ : envname === '\\(' ? /\\\)/ : /\$\$/
        const startPos1 = new vscode.Position(startPos.line, startPos.character + envname.length)
        const endPos = this.findEndPair(document, pattern, startPos1)
        if ( endPos ) {
            const range = new vscode.Range(startPos, endPos)
            return {texString: document.getText(range), range, envname}
        }
        return undefined
    }

    private findHoverOnInline(document: vscode.TextDocument | TextDocumentLike, position: vscode.Position): TexMathEnv | undefined {
        const currentLine = document.lineAt(position.line).text
        const regex = /(?<!\$|\\)\$(?!\$)(?:\\.|[^\\])+?\$|\\\(.+?\\\)/
        let s = currentLine
        let base = 0
        let m: RegExpMatchArray | null = s.match(regex)
        while (m) {
            if (m && m.index !== undefined) {
                const matchStart = base + m.index
                const matchEnd = base + m.index + m[0].length
                if ( matchStart <= position.character && position.character <= matchEnd ) {
                    const range = new vscode.Range(position.line, matchStart, position.line, matchEnd)
                    return {texString: document.getText(range), range, envname: '$'}
                } else {
                    base = matchEnd
                    s = currentLine.substring(base)
                }
            } else {
                break
            }
            m = s.match(regex)
        }
        return undefined
    }

}<|MERGE_RESOLUTION|>--- conflicted
+++ resolved
@@ -130,18 +130,6 @@
         if (!configuration.get('hover.preview.newcommand.parseTeXFile.enabled') as boolean) {
             return commandsString
         }
-<<<<<<< HEAD
-        const regex = /(\\(?:(?:(?:(?:re)?new|provide)command|DeclareMathOperator)(\*)?{\\[a-zA-Z]+}(?:\[[^[\]{}]*\])*{.*})|\\(?:def\\[a-zA-Z]+(?:#[0-9])*{.*}))/gm
-        const commands: string[] = []
-        const noCommentContent = content.replace(/([^\\]|^)%.*$/gm, '$1') // Strip comments
-        let result
-        do {
-            result = regex.exec(noCommentContent)
-            if (result) {
-                let command = result[1]
-                if (result[2]) {
-                    command = command.replace(/\*/, '')
-=======
         let commands: string[] = []
         try {
             const ast = latexParser.parsePreamble(content)
@@ -150,7 +138,6 @@
                 if (latexParser.isCommand(node) && node.name.match(regex)) {
                     const s = latexParser.stringify(node)
                     commands.push(s)
->>>>>>> 9b7af52c
                 }
             }
         } catch (e) {
