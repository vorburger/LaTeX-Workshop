--- conflicted
+++ resolved
@@ -49,19 +49,11 @@
         })
     }
 
-<<<<<<< HEAD
-    private async checkViewer(sourceFile: string, respectOutDir: boolean = true): Promise<string | undefined> {
-        const pdfUri = this.tex2pdf(sourceFile, respectOutDir)
+    private async checkViewer(sourceFile: string): Promise<string | undefined> {
+        const pdfUri = this.tex2pdf(sourceFile)
         if (!await lw.lwfs.exists(pdfUri)) {
-            logger.log(`Cannot find PDF file ${pdfUri.fsPath} .`)
+            logger.log(`Cannot find PDF file ${pdfUri}`)
             logger.refreshStatus('check', 'statusBar.foreground', `Cannot view file PDF file. File not found: ${pdfUri}`, 'warning')
-=======
-    private async checkViewer(sourceFile: string): Promise<string | undefined> {
-        const pdfFile = this.tex2pdf(sourceFile)
-        if (!await lw.lwfs.exists(pdfFile)) {
-            logger.log(`Cannot find PDF file ${pdfFile}`)
-            logger.refreshStatus('check', 'statusBar.foreground', `Cannot view file PDF file. File not found: ${pdfFile}`, 'warning')
->>>>>>> 1ca4bc87
             return
         }
         return (await lw.server.getViewerUrl(pdfUri)).url
