--- conflicted
+++ resolved
@@ -89,9 +89,6 @@
         return this.extension.server.pdfFilePathEncoder.encodePathWithPrefix(pdfFileUri)
     }
 
-<<<<<<< HEAD
-    async createPdfViewerPanel(pdfFileUri: vscode.Uri, panel?: vscode.WebviewPanel): Promise<PdfViewerPanel> {
-=======
     private async tweakForCodespaces(url: vscode.Uri) {
         if (this.alreadyOpened) {
             return
@@ -106,9 +103,8 @@
         this.alreadyOpened = true
     }
 
-    async createPdfViewerPanel(pdfFileUri: vscode.Uri, viewColumn: vscode.ViewColumn): Promise<PdfViewerPanel> {
+    async createPdfViewerPanel(pdfFileUri: vscode.Uri, panel?: vscode.WebviewPanel): Promise<PdfViewerPanel> {
         await this.extension.server.serverStarted
->>>>>>> 58dae37c
         const htmlContent = await this.getPDFViewerContent(pdfFileUri)
         panel ||= vscode.window.createWebviewPanel('latex-workshop-pdf', path.basename(pdfFileUri.path), vscode.ViewColumn.Active, {
             enableScripts: true,
