--- conflicted
+++ resolved
@@ -1776,12 +1776,8 @@
       "command": "chapterstyle{}",
       "snippet": "chapterstyle{${1:style%keyvals}}",
       "option": "",
-<<<<<<< HEAD
-      "keyvals": [],
-      "keyvalindex": -1
-=======
-      "keyvals": []
->>>>>>> c34fddf9
+      "keyvals": [],
+      "keyvalindex": -1
     },
     "chaptitlefont": {
       "command": "chaptitlefont",
@@ -1794,12 +1790,8 @@
       "command": "checkandfixthelayout[]",
       "snippet": "checkandfixthelayout[${1:algoritm%keyvals}]",
       "option": "",
-<<<<<<< HEAD
-      "keyvals": [],
-      "keyvalindex": -1
-=======
-      "keyvals": []
->>>>>>> c34fddf9
+      "keyvals": [],
+      "keyvalindex": -1
     },
     "checkarrayindex{}{}": {
       "command": "checkarrayindex{}{}",
@@ -1819,12 +1811,8 @@
       "command": "checkthelayout[]",
       "snippet": "checkthelayout[${1:algoritm%keyvals}]",
       "option": "",
-<<<<<<< HEAD
-      "keyvals": [],
-      "keyvalindex": -1
-=======
-      "keyvals": []
->>>>>>> c34fddf9
+      "keyvals": [],
+      "keyvalindex": -1
     },
     "cite": {
       "command": "cite",
@@ -3472,12 +3460,8 @@
       "command": "maxsecnumdepth{}",
       "snippet": "maxsecnumdepth{${1:secname%keyvals}}",
       "option": "",
-<<<<<<< HEAD
-      "keyvals": [],
-      "keyvalindex": -1
-=======
-      "keyvals": []
->>>>>>> c34fddf9
+      "keyvals": [],
+      "keyvalindex": -1
     },
     "maxtocdepth{}": {
       "command": "maxtocdepth{}",
@@ -6649,12 +6633,8 @@
       "command": "setsecnumdepth{}",
       "snippet": "setsecnumdepth{${1:secname%keyvals}}",
       "option": "",
-<<<<<<< HEAD
-      "keyvals": [],
-      "keyvalindex": -1
-=======
-      "keyvals": []
->>>>>>> c34fddf9
+      "keyvals": [],
+      "keyvalindex": -1
     },
     "setsecnumformat{}": {
       "command": "setsecnumformat{}",
