--- conflicted
+++ resolved
@@ -329,24 +329,8 @@
       "command": "usetikztiminglibrary{}",
       "snippet": "usetikztiminglibrary{${1:keyvals}}",
       "option": "",
-<<<<<<< HEAD
-      "keyvals": [
-        "arrows",
-        "either",
-        "overlays",
-        "clockarrows",
-        "columntype",
-        "nicetabs",
-        "counters",
-        "advnodes",
-        "ifsym",
-        "interval",
-        "beamer"
-      ],
-      "keyvalindex": 0
-=======
-      "keyvals": []
->>>>>>> c34fddf9
+      "keyvals": [],
+      "keyvalindex": -1
     }
   },
   "envs": {
