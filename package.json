--- conflicted
+++ resolved
@@ -295,124 +295,119 @@
         "mac": "cmd+l cmd+b",
         "when": "editorTextFocus && !editorReadonly && editorLangId == 'latex'",
         "command": "latex-workshop.shortcut.textbf"
-    },
-    {
+      },
+      {
         "key": "ctrl+l ctrl+i",
         "mac": "cmd+l cmd+i",
         "when": "editorTextFocus && !editorReadonly && editorLangId == 'latex'",
         "command": "latex-workshop.shortcut.textit"
-    },
-    {
+      },
+      {
         "key": "ctrl+l ctrl+u",
         "mac": "cmd+l cmd+u",
         "when": "editorTextFocus && !editorReadonly && editorLangId == 'latex'",
         "command": "latex-workshop.shortcut.underline"
-    },
-    {
+      },
+      {
         "key": "ctrl+l ctrl+e",
         "mac": "cmd+l cmd+e",
         "when": "editorTextFocus && !editorReadonly && editorLangId == 'latex'",
         "command": "latex-workshop.shortcut.textem"
-    },
-    {
+      },
+      {
         "key": "ctrl+l ctrl+r",
         "mac": "cmd+l cmd+r",
         "when": "editorTextFocus && !editorReadonly && editorLangId == 'latex'",
         "command": "latex-workshop.shortcut.textrm"
-    },
-    {
+      },
+      {
         "key": "ctrl+l ctrl+t",
         "mac": "cmd+l cmd+t",
         "when": "editorTextFocus && !editorReadonly && editorLangId == 'latex'",
         "command": "latex-workshop.shortcut.texttt"
-    },
-    {
+      },
+      {
         "key": "ctrl+l ctrl+s",
         "mac": "cmd+l cmd+s",
         "when": "editorTextFocus && !editorReadonly && editorLangId == 'latex'",
         "command": "latex-workshop.shortcut.textsl"
-    },
-    {
+      },
+      {
         "key": "ctrl+l ctrl+c",
         "mac": "cmd+l cmd+c",
         "when": "editorTextFocus && !editorReadonly && editorLangId == 'latex'",
         "command": "latex-workshop.shortcut.textsc"
-    },
-    {
+      },
+      {
         "key": "ctrl+l ctrl+n",
         "mac": "cmd+l cmd+n",
         "when": "editorTextFocus && !editorReadonly && editorLangId == 'latex'",
         "command": "latex-workshop.shortcut.textnormal"
-    },
-    {
+      },
+      {
         "key": "ctrl+l ctrl+6",
         "mac": "cmd+l cmd+6",
         "when": "editorTextFocus && !editorReadonly && editorLangId == 'latex'",
         "command": "latex-workshop.shortcut.textsuperscript"
-    },
-    {
+      },
+      {
         "key": "ctrl+l ctrl+oem_minus",
         "mac": "cmd+l cmd+oem_minus",
         "when": "editorTextFocus && !editorReadonly && editorLangId == 'latex'",
         "command": "latex-workshop.shortcut.textsubscript"
-    },
-    {
+      },
+      {
         "key": "ctrl+m ctrl+b",
         "mac": "cmd+m cmd+b",
         "when": "editorTextFocus && !editorReadonly && editorLangId == 'latex'",
         "command": "latex-workshop.shortcut.mathbf"
-    },
-    {
+      },
+      {
         "key": "ctrl+m ctrl+i",
         "mac": "cmd+m cmd+i",
         "when": "editorTextFocus && !editorReadonly && editorLangId == 'latex'",
         "command": "latex-workshop.shortcut.mathit"
-    },
-    {
+      },
+      {
         "key": "ctrl+m ctrl+r",
         "mac": "cmd+m cmd+r",
         "when": "editorTextFocus && !editorReadonly && editorLangId == 'latex'",
         "command": "latex-workshop.shortcut.mathrm"
-    },
-    {
+      },
+      {
         "key": "ctrl+m ctrl+t",
         "mac": "cmd+m cmd+t",
         "when": "editorTextFocus && !editorReadonly && editorLangId == 'latex'",
         "command": "latex-workshop.shortcut.mathtt"
-    },
-    {
+      },
+      {
         "key": "ctrl+m ctrl+s",
         "mac": "cmd+m cmd+s",
         "when": "editorTextFocus && !editorReadonly && editorLangId == 'latex'",
         "command": "latex-workshop.shortcut.mathsf"
-    },
-    {
+      },
+      {
         "key": "ctrl+m ctrl+shift+b",
         "mac": "cmd+m cmd+shift+b",
         "when": "editorTextFocus && !editorReadonly && editorLangId == 'latex'",
         "command": "latex-workshop.shortcut.mathbb"
-    },
-    {
+      },
+      {
         "key": "ctrl+m ctrl+c",
         "mac": "cmd+m cmd+c",
         "when": "editorTextFocus && !editorReadonly && editorLangId == 'latex'",
-<<<<<<< HEAD
-        "command": "latex-workshop.shortcut.mathcal"
-    }
-=======
         "command": "latex-workshop.shorcut.mathcal"
-    },
-    {
+      },
+      {
         "command": "latex-workshop.onEnterKey",
         "key": "enter",
         "when": "editorTextFocus && !editorReadonly && editorLangId == 'latex' && !suggestWidgetVisible &&  vim.mode != 'CommandlineInProgress'"
-     },
-     {
+      },
+      {
         "command": "latex-workshop.onAltEnterKey",
         "key": "alt+enter",
         "when": "editorTextFocus && !editorReadonly && editorLangId == 'latex' && !suggestWidgetVisible"
-     }
->>>>>>> c891f309
+      }
     ],
     "configuration": {
       "type": "object",
